--- conflicted
+++ resolved
@@ -44,23 +44,6 @@
 });
 
 fn main() {
-<<<<<<< HEAD
-    // let gs = gen_input_data_graph(&INPUT, 3);
-    // for n in 0..gs.len() {
-    //     let mut fname = String::from("g");
-    //     fname.push_str(n.to_string().as_str());
-    //     fname.push_str(".dot");
-    //     gs[n].to_dot(fname.as_str());
-    // }
-
-    // let syn = Synthesizer::new(vec!["".to_owned()], 10, 10);
-    // let expr = syn.synthesize("(E)");
-
-    let expr_str = "(concat help me im stuck)";
-    let rec_expr: RecExpr<BlinkFillDSL> = expr_str.parse().unwrap();
-
-    println!("{}", rec_expr.pretty(10));
-=======
     let args: Vec<String> = env::args().collect();
     match args.get(2) {
         Some(x) => {
@@ -71,14 +54,20 @@
                 fname.push_str(".dot");
                 gs[n].to_dot(fname.as_str());
             }
-        },
+        }
         None => {
             usage();
         }
     }
-    
->>>>>>> 637d6350
 
-    let intpr = DSLInterpreter::new(&rec_expr);
-    println!("{}", intpr.interpret(String::from("")).unwrap())
+    // let syn = Synthesizer::new(vec!["".to_owned()], 10, 10);
+    // let expr = syn.synthesize("(E)");
+
+    // let expr_str = "(concat help me im stuck)";
+    // let rec_expr: RecExpr<BlinkFillDSL> = expr_str.parse().unwrap();
+
+    // println!("{}", rec_expr.pretty(10));
+
+    // let intpr = DSLInterpreter::new(&rec_expr);
+    // println!("{}", intpr.interpret(String::from("")).unwrap())
 }