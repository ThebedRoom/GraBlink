use once_cell::sync::Lazy;
use std::collections::hash_map::RandomState;
use std::collections::{BTreeSet, HashMap, HashSet};
use std::fmt::Display;
use std::fs;
use std::thread;

use daggy::{Dag, EdgeIndex, NodeIndex, Walker};
use regex::Regex;

/// Map of token names to regular expressions.
pub(crate) static TOKENS: Lazy<HashMap<&str, Regex>> = Lazy::new(|| {
    let mut tokens = HashMap::new();
    tokens.insert("ProperCase", Regex::new(r"[A-Z][a-z]+").unwrap());
    tokens.insert("CAPS", Regex::new(r"[A-Z]+").unwrap());
    tokens.insert("lowercase", Regex::new(r"[a-z]+").unwrap());
    tokens.insert("Digits", Regex::new(r"\d+").unwrap());
    tokens.insert("Alphabets", Regex::new(r"[a-zA-Z]+").unwrap());
    tokens.insert("Alphanumeric", Regex::new(r"[a-zA-Z0-9]+").unwrap());
    tokens.insert("Whitespace", Regex::new(r"\s+").unwrap());
    tokens.insert(
        "ProperCaseWSpaces",
        Regex::new(r"[A-Z][a-z]+(?:\s+[A-Z][a-z]+)*").unwrap(),
    );
    tokens.insert("CAPSWSpaces", Regex::new(r"[A-Z]+(?:\s+[A-Z]+)*").unwrap());
    tokens.insert(
        "lowercaseWSpaces",
        Regex::new(r"[a-z]+(?:\s+[a-z]+)*").unwrap(),
    );
    tokens.insert(
        "AlphabetsWSpaces",
        Regex::new(r"[a-zA-Z]+(?:\s+[a-zA-Z]+)*").unwrap(),
    );
    tokens
});

/// Labels for edges
#[derive(PartialEq, Eq, Hash, Clone, Debug)]
pub struct PMatch {
    /// Refers to a specific regex
    pub tau: String,
    /// `PMatch` instance refers to the kth instance of `tau` in a string
    pub k: i32,
    /// If tau is a constant string rather than a token
    pub constantstr: bool,
}

impl PMatch {
    fn new(tau: &str, k: i32, constantstr: bool) -> Self {
        return PMatch {
            tau: String::from(tau),
            k,
            constantstr,
        };
    }
}

impl Display for PMatch {
    fn fmt(&self, f: &mut std::fmt::Formatter<'_>) -> std::fmt::Result {
        write!(f, "({}, {}, {})", self.tau, self.k, self.constantstr)
    }
}

/// Labels for nodes (ensures uniqueness during `InputDataGraph` intersections)
#[derive(PartialEq, Eq, Hash, Clone, PartialOrd, Ord)]
pub struct NodeID {
    /// String used to generate the graph this ID is from
    s: String,
    /// Index of `s` this `NodeID` represents
    i: u32,
    /// How many extra nodes are generated in IDG
    offset: u32,
}

impl NodeID {
    pub fn new(s: String, i: u32, o: u32) -> Self {
        NodeID { s, i, offset: o }
    }

    pub fn is_first(&self) -> bool {
        self.i == 0
    }

    pub fn is_last(&self) -> bool {
        self.i as usize == self.s.len() + self.offset as usize
    }
}

impl Display for NodeID {
    fn fmt(&self, f: &mut std::fmt::Formatter<'_>) -> std::fmt::Result {
        write!(f, "({},{})", self.s, self.i)
    }
}

/**
 * `H` is an iterable that implements an `intersection`, `is_empty`, and `iter` method
 */
pub trait Intersectable<'a, H, S = RandomState> {
    /// The type stored in the iterable
    type Item: std::fmt::Display + PartialEq + Eq + std::hash::Hash + Clone;
    fn intersection(
        &'a self,
        other: &'a H,
    ) -> std::collections::hash_set::Intersection<'a, Self::Item, S>;
    fn is_empty(&self) -> bool;
    fn iter(&self) -> std::collections::hash_set::Iter<'_, Self::Item>;
}

impl<'a, T: std::fmt::Display + PartialEq + Eq + std::hash::Hash + Clone>
    Intersectable<'a, HashSet<T>> for HashSet<T>
{
    type Item = T;
    fn intersection(
        &'a self,
        other: &'a HashSet<T>,
    ) -> std::collections::hash_set::Intersection<'a, Self::Item, RandomState> {
        self.intersection(other)
    }

    fn is_empty(&self) -> bool {
        self.is_empty()
    }

    fn iter(&self) -> std::collections::hash_set::Iter<'_, Self::Item> {
        self.iter()
    }
}

/// Wrapper for a daggy::Dag
pub struct InputDataGraph<H: for<'a> Intersectable<'a, H>> {
    /**
     * Nodes are weighted with hashable sets of `NodeID`s to ensure uniqueness.
     */
    pub dag: Dag<BTreeSet<NodeID>, H>,
}

impl<
        T: for<'a> Intersectable<'a, T>
            + Clone
            + for<'a> std::iter::FromIterator<<T as Intersectable<'a, T>>::Item>,
    > InputDataGraph<T>
{
    /**
     * Finds the intersection of `self` and `other`
     */
    pub fn intersection(&self, other: InputDataGraph<T>, with_deletions: bool) -> InputDataGraph<T> {
        let mut dag: Dag<BTreeSet<NodeID>, T> = Dag::new();
        // used for preventing duplicate nodes
        let mut nmap: HashMap<BTreeSet<NodeID>, NodeIndex> = HashMap::new();

        // generate all nodes and edges based on edge label intersections
        for e1 in self.dag.raw_edges() {
            for e2 in other.dag.raw_edges() {
                let i: T = e1.weight.intersection(&e2.weight).cloned().collect();
                if i.is_empty() {
                    continue;
                }
                let sn1set = self.dag.node_weight(e1.source()).unwrap();
                let sn2set = other.dag.node_weight(e2.source()).unwrap();
                let iset: BTreeSet<NodeID> = sn1set.union(&sn2set).cloned().collect();
                let sindex: NodeIndex;
                if nmap.contains_key(&iset) {
                    sindex = nmap.get(&iset).cloned().unwrap();
                } else {
                    sindex = dag.add_node(iset.clone());
                    nmap.insert(iset, sindex.clone());
                }
                let tn1set = self.dag.node_weight(e1.target()).unwrap();
                let tn2set = other.dag.node_weight(e2.target()).unwrap();
                let iset: BTreeSet<NodeID> = tn1set.union(&tn2set).cloned().collect();
                let tindex: NodeIndex;
                if nmap.contains_key(&iset) {
                    tindex = nmap.get(&iset).cloned().unwrap();
                } else {
                    tindex = dag.add_node(iset.clone());
                    nmap.insert(iset, tindex.clone());
                }
                let _ = dag.add_edge(sindex, tindex, i);
            }
        }

        let mut out = InputDataGraph { dag: dag };
        if with_deletions {
            out.remove_dead_unreachable();
        }
        out
    }

    /**
     * Removes nodes and edges that cannot be reached from the start state, or cannot reach the final state
     */
    fn remove_dead_unreachable(&mut self) {
        'outer: loop {
            for n in 0..self.dag.node_count() {
                let i = NodeIndex::new(n);
                if self.is_dead_or_unreachable(i) {
                    self.dag.remove_node(i);
                    continue 'outer;
                }
            }
            break;
        }
    }

    /**
     * Checks if a node is is dead or unreachable
     */
    fn is_dead_or_unreachable(&self, node: NodeIndex) -> bool {
        let ids = self.dag.node_weight(node).unwrap();
        let id = ids.first().unwrap();
        let parents: HashMap<EdgeIndex, NodeIndex> =
            self.dag.parents(node).iter(&self.dag).collect();
        let children: HashMap<EdgeIndex, NodeIndex> =
            self.dag.children(node).iter(&self.dag).collect();
        (!id.is_first() && parents.len() == 0) || (!id.is_last() && children.len() == 0)
    }

    /**
     * Outputs graph in `graphviz` format to `file`
     */
    pub fn to_dot(&self, file: &str, show_node_ids: bool) {
        let mut data =
            String::from("digraph g {\nratio=\"compress\"\nnode [shape=rectangle]\nrankdir=\"LR\"\n\nsubgraph gg{\n\n");

        for e in self.dag.raw_edges() {
            data.push('\t');
            if show_node_ids {
                let mut es = String::new();
                for nid in self.dag.node_weight(e.source()).unwrap().iter() {
                    es.push_str(nid.to_string().as_str());
                }
                let mut et = String::new();
                for nid in self.dag.node_weight(e.target()).unwrap().iter() {
                    et.push_str(nid.to_string().as_str());
                }
                data.push_str(format!(
                    "{} [label=\"{}\"]\n{} [label=\"{}\"]\n",
                    e.source().index(),
                    es,
                    e.target().index(),
                    et
                ).as_str());
            }
            let mut label = String::new();
            for s in e.weight.iter() {
                label.push_str(format!("{}, ",s.to_string()).as_str());
            }
            data.push_str(format!(
                "\t{} -> {} [label=\"{}\"]\n",
                e.source().index(),
                e.target().index(),
                label
            ).as_str());
            
        }

        data.push_str("}\n}\n");
        fs::write(file, data).expect("Unable to write to file");
    }
}

impl InputDataGraph<HashSet<PMatch>> {
    /**
     * Generates a dag based on `s`, with positive and negative indexed `PMatch` edges for all
     * substrings of `s` and regexes in `TOKENS`
     */
    pub fn new(s: &String, with_conststr: bool) -> Self {
        // init dag
        let n = s.len();
        let mut dag: Dag<BTreeSet<NodeID>, HashSet<PMatch>> =
            Dag::with_capacity(n + 3, ((n * (n + 1)) / 2) + 2);
        for i in 0..n as u32 + 3 {
            dag.add_node(BTreeSet::from([NodeID::new(s.clone(), i, 2)]));
        }

        let mut matchcount: HashMap<String, i32> = HashMap::new();

        // default edges
        *matchcount.entry(String::from("StartT")).or_default() += 1;
        *matchcount.entry(String::from("EndT")).or_default() += 1;
        let _ = dag.add_edge(
            NodeIndex::new(0),
            NodeIndex::new(1),
            [PMatch::new("StartT", 1, false)].into(),
        );
        let _ = dag.add_edge(
            NodeIndex::new(s.len() + 1),
            NodeIndex::new(s.len() + 2),
            [PMatch::new("EndT", 1, false)].into(),
        );

        // create substring edge labels
        for i in 1..s.len() + 1 {
            for j in i + 1..s.len() + 2 {
                let substring = &s[i - 1..j - 1];
                *matchcount.entry(substring.to_string()).or_default() += 1;
                let _ = dag.add_edge(
                    NodeIndex::new(i),
                    NodeIndex::new(j),
<<<<<<< HEAD
                    if with_conststr {
                        [PMatch::new(
                            substring, 
                            *matchcount.get(substring).unwrap(),
                            true
                        )].into()
                    } else { 
                        HashSet::new()
                    },
=======
                    [PMatch::new(
                        substring,
                        *matchcount.get(substring).unwrap(),
                        true,
                    )]
                    .into(),
>>>>>>> 2111c64a
                );
            }
        }

        // token matches
        for (t, r) in TOKENS.iter() {
            *matchcount.entry(String::from(*t)).or_default() = 0;
            for needle in r.find_iter(s.as_str()) {
                let ns = NodeIndex::new(needle.start() + 1);
                let ne = NodeIndex::new(needle.end() + 1);
                let edge = dag.find_edge(ns, ne).unwrap();
                let kstr = String::from(*t);
                *matchcount.entry(kstr.clone()).or_default() += 1;

                // Union the token match with the current set of tokens for this edge
                let uniondweight = dag
                    .edge_weight(edge)
                    .unwrap()
                    .union(&HashSet::from_iter([PMatch::new(
                        *t,
                        *matchcount.get(&kstr).unwrap(),
                        false,
                    )]))
                    .cloned()
                    .collect();
                let _ = dag.update_edge(ns, ne, uniondweight);
            }
        }

        // create negative labels
        let mut add: Vec<(NodeIndex, NodeIndex, HashSet<PMatch>)> = vec![];
        for e in dag.raw_edges() {
            let mut negmatches = HashSet::new();
            for m in e.weight.iter() {
                let mc = matchcount.get(&m.tau).unwrap();
                for i in 1..mc + 1 {
                    if m.k == mc - (i - 1) {
                        negmatches.insert(PMatch::new(&m.tau, -i, m.constantstr));
                    }
                }
            }
            add.push((
                e.source(),
                e.target(),
                e.weight.union(&negmatches).cloned().collect(),
            ));
        }

        for e in add {
            let _ = dag.update_edge(e.0, e.1, e.2);
        }

        InputDataGraph { dag: dag }
    }

    /**
     * Generates a dag based on a column of strings `col`, with positive and negative indexed `PMatch` edges for all
     * substrings of `s` and regexes in `TOKENS`
     */
<<<<<<< HEAD
    pub fn gen_graph_column(col: Vec<String>, with_deletions: bool, with_conststr: bool) -> InputDataGraph<HashSet<PMatch>> {
=======
    pub fn gen_graph_column(
        col: Vec<String>,
        with_deletions: bool,
    ) -> InputDataGraph<HashSet<PMatch>> {
>>>>>>> 2111c64a
        if col.len() == 0 {
            panic!("Cannot generate graph on an empty column")
        }
        let mut g = InputDataGraph::new(&col[0].to_string(), with_conststr);
        for i in col.iter().skip(1) {
            g = g.intersection(InputDataGraph::new(&i.to_string(), with_conststr), with_deletions);
        }
        g
        // let mut threads = vec![];

        // for i in col.into_iter() {
        //     threads.push(thread::spawn(|| {
        //         InputDataGraph::new(i)
        //     }));
        // }

        // let mut g: Option<InputDataGraph> = None;

        // for i in threads.into_iter() {
        //     match g {
        //         Some(graph) => { g = Some(graph.intersection(i.join().unwrap())) }
        //         None => { g = Some(i.join().unwrap()); }
        //     }
        // }
        // g.unwrap()
    }
}

/**
 * Generates an `InputDataGraph` for each column from the vector of concatenated `rows`
 */
<<<<<<< HEAD
pub fn gen_input_data_graph(rows: &'static Vec<String>, ncols: usize, with_deletions: bool, with_conststr: bool) -> Vec<InputDataGraph<HashSet<PMatch>>> {
=======
pub fn gen_input_data_graph(
    rows: &'static Vec<String>,
    ncols: usize,
    with_deletions: bool,
) -> Vec<InputDataGraph<HashSet<PMatch>>> {
>>>>>>> 2111c64a
    // let mut out = vec![];
    // for i in 0..ncols {
    //     out.push(InputDataGraph::gen_graph_column(rows.iter().skip(i).step_by(ncols).cloned().collect()));
    // }
    // out
    let mut threads = vec![];
    if rows.len() % ncols != 0 {
        panic!("Rows are not all the same length!");
    }
    for i in 0..ncols {
        let col = rows.iter().skip(i).step_by(ncols).cloned().collect();
<<<<<<< HEAD
        threads.push(thread::spawn(move || InputDataGraph::gen_graph_column(col, with_deletions, with_conststr)));
=======
        threads.push(thread::spawn(move || {
            InputDataGraph::gen_graph_column(col, with_deletions)
        }));
>>>>>>> 2111c64a
    }
    threads.into_iter().map(|x| x.join().unwrap()).collect()
}<|MERGE_RESOLUTION|>--- conflicted
+++ resolved
@@ -143,7 +143,11 @@
     /**
      * Finds the intersection of `self` and `other`
      */
-    pub fn intersection(&self, other: InputDataGraph<T>, with_deletions: bool) -> InputDataGraph<T> {
+    pub fn intersection(
+        &self,
+        other: InputDataGraph<T>,
+        with_deletions: bool,
+    ) -> InputDataGraph<T> {
         let mut dag: Dag<BTreeSet<NodeID>, T> = Dag::new();
         // used for preventing duplicate nodes
         let mut nmap: HashMap<BTreeSet<NodeID>, NodeIndex> = HashMap::new();
@@ -233,25 +237,30 @@
                 for nid in self.dag.node_weight(e.target()).unwrap().iter() {
                     et.push_str(nid.to_string().as_str());
                 }
-                data.push_str(format!(
-                    "{} [label=\"{}\"]\n{} [label=\"{}\"]\n",
-                    e.source().index(),
-                    es,
-                    e.target().index(),
-                    et
-                ).as_str());
+                data.push_str(
+                    format!(
+                        "{} [label=\"{}\"]\n{} [label=\"{}\"]\n",
+                        e.source().index(),
+                        es,
+                        e.target().index(),
+                        et
+                    )
+                    .as_str(),
+                );
             }
             let mut label = String::new();
             for s in e.weight.iter() {
-                label.push_str(format!("{}, ",s.to_string()).as_str());
-            }
-            data.push_str(format!(
-                "\t{} -> {} [label=\"{}\"]\n",
-                e.source().index(),
-                e.target().index(),
-                label
-            ).as_str());
-            
+                label.push_str(format!("{}, ", s.to_string()).as_str());
+            }
+            data.push_str(
+                format!(
+                    "\t{} -> {} [label=\"{}\"]\n",
+                    e.source().index(),
+                    e.target().index(),
+                    label
+                )
+                .as_str(),
+            );
         }
 
         data.push_str("}\n}\n");
@@ -297,24 +306,16 @@
                 let _ = dag.add_edge(
                     NodeIndex::new(i),
                     NodeIndex::new(j),
-<<<<<<< HEAD
                     if with_conststr {
                         [PMatch::new(
-                            substring, 
+                            substring,
                             *matchcount.get(substring).unwrap(),
-                            true
-                        )].into()
-                    } else { 
+                            true,
+                        )]
+                        .into()
+                    } else {
                         HashSet::new()
                     },
-=======
-                    [PMatch::new(
-                        substring,
-                        *matchcount.get(substring).unwrap(),
-                        true,
-                    )]
-                    .into(),
->>>>>>> 2111c64a
                 );
             }
         }
@@ -374,20 +375,20 @@
      * Generates a dag based on a column of strings `col`, with positive and negative indexed `PMatch` edges for all
      * substrings of `s` and regexes in `TOKENS`
      */
-<<<<<<< HEAD
-    pub fn gen_graph_column(col: Vec<String>, with_deletions: bool, with_conststr: bool) -> InputDataGraph<HashSet<PMatch>> {
-=======
     pub fn gen_graph_column(
         col: Vec<String>,
         with_deletions: bool,
+        with_conststr: bool,
     ) -> InputDataGraph<HashSet<PMatch>> {
->>>>>>> 2111c64a
         if col.len() == 0 {
             panic!("Cannot generate graph on an empty column")
         }
         let mut g = InputDataGraph::new(&col[0].to_string(), with_conststr);
         for i in col.iter().skip(1) {
-            g = g.intersection(InputDataGraph::new(&i.to_string(), with_conststr), with_deletions);
+            g = g.intersection(
+                InputDataGraph::new(&i.to_string(), with_conststr),
+                with_deletions,
+            );
         }
         g
         // let mut threads = vec![];
@@ -413,15 +414,12 @@
 /**
  * Generates an `InputDataGraph` for each column from the vector of concatenated `rows`
  */
-<<<<<<< HEAD
-pub fn gen_input_data_graph(rows: &'static Vec<String>, ncols: usize, with_deletions: bool, with_conststr: bool) -> Vec<InputDataGraph<HashSet<PMatch>>> {
-=======
 pub fn gen_input_data_graph(
     rows: &'static Vec<String>,
     ncols: usize,
     with_deletions: bool,
+    with_conststr: bool,
 ) -> Vec<InputDataGraph<HashSet<PMatch>>> {
->>>>>>> 2111c64a
     // let mut out = vec![];
     // for i in 0..ncols {
     //     out.push(InputDataGraph::gen_graph_column(rows.iter().skip(i).step_by(ncols).cloned().collect()));
@@ -433,13 +431,9 @@
     }
     for i in 0..ncols {
         let col = rows.iter().skip(i).step_by(ncols).cloned().collect();
-<<<<<<< HEAD
-        threads.push(thread::spawn(move || InputDataGraph::gen_graph_column(col, with_deletions, with_conststr)));
-=======
         threads.push(thread::spawn(move || {
-            InputDataGraph::gen_graph_column(col, with_deletions)
+            InputDataGraph::gen_graph_column(col, with_deletions, with_conststr)
         }));
->>>>>>> 2111c64a
     }
     threads.into_iter().map(|x| x.join().unwrap()).collect()
 }